/*
Copyright © 2025 Chris Gelhaus <chrisgelhaus@live.com>
*/
package cmd

import (
	"encoding/csv"
	"encoding/json"
	"encoding/xml"
	"fmt"
	"os"
	"regexp"
	"strings"
	"time"

	"github.com/spf13/cobra"
)

var categoryMappingFile string
var accountMappingFile string
var payeeMappingFile string
var tagMappingFile string
var selectedAccounts string
var outputFields string
var outputPath string
var startDate string
var endDate string
var addTagForImport bool = false
var maxRecordsPerFile int = 5000

type TransactionRecord struct {
	Date              string `json:"date" xml:"date"`
	Merchant          string `json:"merchant" xml:"merchant"`
	Category          string `json:"category" xml:"category"`
	Account           string `json:"account" xml:"account"`
	OriginalStatement string `json:"original_statement" xml:"original_statement"`
	Notes             string `json:"notes" xml:"notes"`
	Amount            string `json:"amount" xml:"amount"`
	Tags              string `json:"tags" xml:"tags"`
}
type transactionList struct {
	XMLName      xml.Name            `xml:"transactions"`
	Transactions []TransactionRecord `xml:"transaction"`
}

// transactionsCmd represents the transactions command
var transactionsCmd = &cobra.Command{
	Use:   "transactions",
	Short: "Export transactions from a QIF file to CSV format",
	Long: `Export transactions from a QIF file to CSV format for analysis or importing into other software.

DESCRIPTION:
  Reads transactions from a Quicken (QIF) file and exports them to CSV files.
  Each account's transactions are exported to separate CSV files.
  Large accounts are automatically split into multiple files for easier handling.

COMMON USES:
  1. Export recent transactions:
     qifutil export transactions -i data.qif -o ./export/ --startDate 2023-01-01

  2. Export specific accounts:
     qifutil export transactions -i data.qif -o ./export/ \
       --accounts "Checking,Credit Card"

  3. Export with mappings:
     qifutil export transactions -i data.qif -o ./export/ \
       -c categories.csv -p payees.csv

TIPS:
  - Use list-accounts command first to see available account names
  - Date filters accept YYYY-MM-DD format
  - Mapping files help standardize categories and payees
  - Set recordsPerFile=0 to keep all transactions in one file

OPTIONS:
  --inputFile          Required. Path to the QIF file to process
  --outputPath         Required. Directory where CSV files will be created
  --accounts           Optional. Comma-separated list of accounts to process
  --categoryMapFile    Optional. CSV file mapping source to target categories
  --accountMapFile     Optional. CSV file mapping source to target account names
  --payeeMapFile       Optional. CSV file mapping source to target payee names
  --tagMapFile         Optional. CSV file mapping source to target tags
  --maxRecordsPerFile  Optional. Maximum transactions per output file (default: 5000)
  --addTagForImport    Optional. Add QIFIMPORT tag to all transactions

OUTPUT FORMAT:
  The exported CSV files will contain the following columns:
    - Date (YYYY-MM-DD)
    - Merchant (Payee)
    - Category
    - Account
    - Original Statement
    - Notes (Memo)
    - Amount
    - Tags

MAPPING FILES:
  Mapping files should be CSV format with two columns:
  "source","target"
  
  Example category mapping:
  "Groceries","Food:Groceries"
  "Gas","Transportation:Fuel"`,
	PreRun: func(cmd *cobra.Command, args []string) {
		if inputFile == "" {
			fmt.Println("Error: Missing required flag --inputFile")
			os.Exit(1)
		}

		// Validate selected accounts format if provided
		if selectedAccounts != "" {
			accounts := strings.Split(selectedAccounts, ",")
			for _, account := range accounts {
				if strings.TrimSpace(account) == "" {
					fmt.Println("Error: Invalid account name in --accounts flag")
					os.Exit(1)
				}
			}
		}

		// Validate date format if provided
		dateFormat := "2006-01-02"
		if startDate != "" {
			if _, err := time.Parse(dateFormat, startDate); err != nil {
				fmt.Println("Error: Invalid start date format. Use YYYY-MM-DD")
				os.Exit(1)
			}
		}
		if endDate != "" {
			if _, err := time.Parse(dateFormat, endDate); err != nil {
				fmt.Println("Error: Invalid end date format. Use YYYY-MM-DD")
				os.Exit(1)
			}
		}
		// Validate date range if both dates are provided
		if startDate != "" && endDate != "" {
			start, _ := time.Parse(dateFormat, startDate)
			end, _ := time.Parse(dateFormat, endDate)
			if end.Before(start) {
				fmt.Println("Error: End date cannot be before start date")
				os.Exit(1)
			}
		}
	},
	Run: func(cmd *cobra.Command, args []string) {
		fmt.Println("Starting transaction export...")

		// Validate output path
		if _, err := os.Stat(outputPath); os.IsNotExist(err) {
			fmt.Printf("Creating output directory: %s\n", outputPath)
			if err := os.MkdirAll(outputPath, 0755); err != nil {
				fmt.Printf("Error creating output directory: %v\n", err)
				os.Exit(1)
			}
		}

		// Validate input file exists and is readable
		if _, err := os.Stat(inputFile); os.IsNotExist(err) {
			fmt.Printf("Error: Input file not found: %s\n", inputFile)
			os.Exit(1)
		}

		// Process the selected accounts into a list
		var selectedAccountList []string
		if selectedAccounts != "" {
			selectedAccountList = strings.Split(selectedAccounts, ",")
			for i := range selectedAccountList {
				selectedAccountList[i] = strings.TrimSpace(selectedAccountList[i])
			}
		}

		// Output CSV Header
		var transactionRegexString string = `D(?<month>\d{1,2})\/(\s?(?<day>\d{1,2}))'(?<year>\d{2})[\r\n]+(U(?<amount1>.*?)[\r\n]+)(T(?<amount2>.*?)[\r\n]+)(C(?<cleared>.*?)[\r\n]+)((N(?<number>.*?)[\r\n]+)?)(P(?<payee>.*?)[\r\n]+)((M(?<memo>.*?)[\r\n]+)?)(L(?<category>.*?)[\r\n]+)`
		var accountBlockHeaderRegex string = `(?m)^!Account[^\n]*\n^N(.*?)\n^T(.*?)\n^\^\n^!Type:(Bank|CCard)\s*\n`
		var outputCSVHeader string = "Date,Merchant,Category,Account,Original Statement,Notes,Amount,Tags\n"
		var categoryMapping map[string]string
		var payeeMapping map[string]string
		var accountMapping map[string]string
		var tagMapping map[string]string
		var err error

		// Load the Category Mapping
		if categoryMappingFile != "" {
			categoryMapping, err = loadMapping(categoryMappingFile)
			if err != nil {
				fmt.Println("Error loading category mapping:", err)
				return
			}
			fmt.Printf("%d Category Mappings Loaded:\n", len(categoryMapping))
			for k, v := range categoryMapping {
				fmt.Printf("  %s -> %s\n", k, v)
			}
		} else {
			fmt.Println("No category mapping file specified.")
		}

		// Load the Payee Mapping
		if payeeMappingFile != "" {
			payeeMapping, err = loadMapping(payeeMappingFile)
			if err != nil {
				fmt.Println("Error loading payee mapping:", err)
				return
			}
			fmt.Printf("%d Payee Mappings Loaded:\n", len(payeeMapping))
			for k, v := range payeeMapping {
				fmt.Printf("  %s -> %s\n", k, v)
			}
		} else {
			fmt.Println("No payee mapping file specified.")
		}

		// Load the Account Mapping
		if accountMappingFile != "" {
			accountMapping, err = loadMapping(accountMappingFile)
			if err != nil {
				fmt.Println("Error loading account mapping:", err)
				return
			}
			fmt.Printf("%d Account Mappings Loaded:\n", len(accountMapping))
			for k, v := range accountMapping {
				if v != "" {
					fmt.Printf("  %s -> %s\n", k, v)
				}
			}
		} else {
			fmt.Println("No account mapping file specified.")
		}

		// Load the Tag Mapping
		if tagMappingFile != "" {
			tagMapping, err = loadMapping(tagMappingFile)
			if err != nil {
				fmt.Println("Error loading tag mapping:", err)
				return
			}
			fmt.Printf("%d Tag Mappings Loaded:\n", len(tagMapping))
			for k, v := range tagMapping {
				fmt.Printf("  %s -> %s\n", k, v)
			}
		} else {
			fmt.Println("No tag mapping file specified.")
		}

		// Open the input file and find all the Bank and CCard blocks
		// Load input file
		inputBytes, err := os.ReadFile(inputFile)
		if err != nil {
			fmt.Println("Error reading file:", err)
		} else {
			fmt.Printf("Input file opened. Length: %d\n", len(inputBytes))
		}
		inputContent := string(inputBytes)

		// Standardize Line Endings to simplify Regex
		inputContent = strings.ReplaceAll(inputContent, "\r\n", "\n")

		// Gather the Account Blocks
		// Compile the regex
		regex, err := regexp.Compile(accountBlockHeaderRegex)
		if err != nil {
			return
		}
		accountBlocks := regex.FindAllStringSubmatchIndex(inputContent, -1)
		if len(accountBlocks) == 0 {
			fmt.Println("No matches found.")
		}

		// loop over each account block and Find all transaction matches
		for _, accountBlock := range accountBlocks {
			// Extract the account name from the matched block
			accountName := inputContent[accountBlock[2]:accountBlock[3]]

			// If specific accounts are selected, skip accounts that aren't in the list
			if len(selectedAccountList) > 0 {
				accountFound := false
				for _, selectedAccount := range selectedAccountList {
					if accountName == selectedAccount {
						accountFound = true
						break
					}
				}
				if !accountFound {
					continue
				}
			}

			// Map the account name using the account mapping if available
			var outputAccountName string
			if len(accountMapping[accountName]) > 0 {
				outputAccountName = accountMapping[accountName]
			} else {
				outputAccountName = accountName
			}

			restOfText := inputContent[accountBlock[1]:]
			nextTypePattern := `(?mi)^\s*!Type:.*$`
			nextTypeRe := regexp.MustCompile(nextTypePattern)
			nextLoc := nextTypeRe.FindStringIndex(restOfText)
			var endPos int
			if nextLoc != nil {
				endPos = accountBlock[1] + nextLoc[0]
			} else {
				endPos = len(inputContent)
			}

			fileIndex := 1
			count := 0
			var records []TransactionRecord
			// Create unique output file per Account
<<<<<<< HEAD
			outputFileName := fmt.Sprintf("%s_%d.csv", accountName, fileIndex)
			fmt.Printf("\nProcessing %s (File %d)\n", accountName, fileIndex)

			fullPath := outputPath + outputFileName
			if _, err := os.Stat(fullPath); err == nil {
				fmt.Printf("Warning: Overwriting existing file: %s\n", outputFileName)
			}

			outputFile, err := os.Create(fullPath)
=======
			ext := ".csv"
			switch strings.ToUpper(outputFormat) {
			case "JSON":
				ext = ".json"
			case "XML":
				ext = ".xml"
			}
			outputFileName := fmt.Sprintf("%s_%d%s", accountName, fileIndex, ext)
			outputFile, err := os.Create(outputPath + outputFileName)
>>>>>>> 28ccf3af
			if err != nil {
				fmt.Printf("Error creating file %s: %v\n", outputFileName, err)
				return
			}
			if strings.ToUpper(outputFormat) == "XML" {
				outputFile.WriteString(xml.Header)
			}
			if strings.ToUpper(outputFormat) == "CSV" {
				if err := writeHeader(outputFile, outputCSVHeader); err != nil {
					outputFile.Close()
					fmt.Printf("Error: failed to write header to %s: %v\n", outputFileName, err)
					return
				}
			}

			// Extract the text between the type lines
			textBetweenTypes := inputContent[accountBlock[1]:endPos]

			// Use the existing pattern to match entries
			regex, err := regexp.Compile(transactionRegexString)
			if err != nil {
				return
			}

			// Find all transactions in the content.
			transactions := regex.FindAllStringSubmatch(textBetweenTypes, -1)

			// Print the number of transactions found
			fmt.Printf("Number of transactions found: %d\n", len(transactions))

			for _, t := range transactions {
				if len(t) > 1 {
					month := strings.TrimSpace(t[1])
					day := strings.TrimSpace(t[2])
					year := strings.TrimSpace(t[4])
					amount1 := strings.TrimSpace(t[6])
					//amount2 := strings.TrimSpace(t[8])
					//cleared := strings.TrimSpace(t[10])
					//number := strings.TrimSpace(t[13])

					payee := strings.TrimSpace(t[15])
					// Apply the payee mapping
					payee = applyMapping(payee, payeeMapping)
					// Remove double quotes
					payee = strings.ReplaceAll(payee, "\"", "")

					transactionMemo := strings.TrimSpace(t[18])

					// Split the category and tag
					category, tag := splitCategoryAndTag(t[20])

					// Trim whitespace
					category = strings.TrimSpace(category)
					// Apply the category mapping
					category = applyMapping(category, categoryMapping)

					// Trim whitespace
					tag = strings.TrimSpace(tag)
					// Apply the tag mapping
					tag = applyMapping(tag, tagMapping)

					// Prepend a custom Tag to the Category
					if addTagForImport {
						if tag != "" {
							tag = "QIFIMPORT," + tag
						} else {
							tag = "QIFIMPORT"
						}
					}

					// DATE FORMAT: YYYY-MM-DD
					fullYear := "20" + year
					month = "0" + month
					fullMonth := month[len(month)-2:]
					day = "0" + day
					fullDay := day[len(day)-2:]
					fullDate := fullYear + "-" + fullMonth + "-" + fullDay

<<<<<<< HEAD
					// Check if the transaction date is within the specified range
					transDate, _ := time.Parse("2006-01-02", fullDate)
					if startDate != "" {
						startDateTime, _ := time.Parse("2006-01-02", startDate)
						if transDate.Before(startDateTime) {
							continue
						}
					}
					if endDate != "" {
						endDateTime, _ := time.Parse("2006-01-02", endDate)
						if transDate.After(endDateTime) {
							continue
						}
					}

					// Surround output values with double quotes to ensure they are treated as strings
					// Write the transaction to the output file
=======
					record := TransactionRecord{
						Date:              fullDate,
						Merchant:          payee,
						Category:          category,
						Account:           outputAccountName,
						OriginalStatement: payee,
						Notes:             transactionMemo,
						Amount:            amount1,
						Tags:              tag,
					}
>>>>>>> 28ccf3af

					if strings.ToUpper(outputFormat) == "JSON" {
						records = append(records, record)
					} else {
						line := fmt.Sprintf("\"%s\",\"%s\",\"%s\",\"%s\",\"%s\",\"%s\",\"%s\",\"%s\"\n", record.Date, record.Merchant, record.Category, record.Account, record.OriginalStatement, record.Notes, record.Amount, record.Tags)
						if err := writeTransaction(outputFile, line); err != nil {
							outputFile.Close()
							fmt.Printf("failed to write transaction: %v\n", err)
							return
						}
					}

					count++
					if maxRecordsPerFile != 0 && count%maxRecordsPerFile == 0 {
						if strings.ToUpper(outputFormat) == "JSON" {
							jsonData, err := json.MarshalIndent(records, "", "  ")
							if err == nil {
								outputFile.Write(jsonData)
							}
							records = nil
						} else if strings.ToUpper(outputFormat) == "XML" {
							xmlData, err := xml.MarshalIndent(transactionList{Transactions: records}, "", "  ")
							if err == nil {
								outputFile.Write(xmlData)
							}
							records = nil
						}
						outputFile.Close()
						fileIndex++
						outputFileName = fmt.Sprintf("%s_%d%s", accountName, fileIndex, ext)
						outputFile, err = os.Create(outputPath + outputFileName)
						if err != nil {
							fmt.Println("Error creating file:", err)
							return
						}
						if strings.ToUpper(outputFormat) == "XML" {
							outputFile.WriteString(xml.Header)
						}
						if strings.ToUpper(outputFormat) == "CSV" {
							if err := writeHeader(outputFile, outputCSVHeader); err != nil {
								outputFile.Close()
								fmt.Printf("Error: failed to write header to %s: %v\n", outputFileName, err)
								return
							}
						}
					}

				}
			}
			if strings.ToUpper(outputFormat) == "JSON" && len(records) > 0 {
				jsonData, err := json.MarshalIndent(records, "", "  ")
				if err == nil {
					outputFile.Write(jsonData)
				}
				records = nil
			} else if strings.ToUpper(outputFormat) == "XML" && len(records) > 0 {
				xmlData, err := xml.MarshalIndent(transactionList{Transactions: records}, "", "  ")
				if err == nil {
					outputFile.Write(xmlData)
				}
				records = nil
			}
			outputFile.Close()
		}

		// Print summary
		fmt.Println("\nExport Summary:")
		fmt.Printf("Input file: %s\n", inputFile)
		if startDate != "" || endDate != "" {
			start := "earliest"
			if startDate != "" {
				start = startDate
			}
			end := "latest"
			if endDate != "" {
				end = endDate
			}
			fmt.Printf("Date range: %s to %s\n", start, end)
		}
		if len(selectedAccountList) > 0 {
			fmt.Printf("Processed accounts: %s\n", strings.Join(selectedAccountList, ", "))
		} else {
			fmt.Println("Processed all accounts")
		}
		fmt.Printf("Output directory: %s\n", outputPath)
		fmt.Println("\nExport completed successfully!")
	},
}

func init() {
	exportCmd.AddCommand(transactionsCmd)
	// Cobra supports Persistent Flags which will work for this command
	// and all subcommands, e.g.:
	// transactionsCmd.PersistentFlags().String("foo", "", "A help for foo")

	// Cobra supports local flags which will only run when this command
	// is called directly, e.g.:
	transactionsCmd.Flags().StringVarP(&inputFile, "inputFile", "i", "", "Input QIF file")
	transactionsCmd.Flags().StringVarP(&outputFields, "outputFields", "", "", "Comma Separated list of fields to export from the QIF File.")
	transactionsCmd.Flags().StringVarP(&outputFormat, "outputFormat", "f", "CSV", "Output format (CSV, JSON, XML).")
	transactionsCmd.Flags().StringVarP(&accountMappingFile, "accountMapFile", "a", "", "Supplied mapping file for accounts. Optional.")
	transactionsCmd.Flags().StringVarP(&categoryMappingFile, "categoryMapFile", "c", "", "Supplied mapping file for categories. Optional.")
	transactionsCmd.Flags().StringVarP(&payeeMappingFile, "payeeMapFile", "p", "", "Supplied mapping file for payees. Optional.")
	transactionsCmd.Flags().StringVarP(&tagMappingFile, "tagMapFile", "t", "", "Supplied mapping file for tags. Optional.")
	transactionsCmd.Flags().StringVarP(&selectedAccounts, "accounts", "", "", "Optional. Comma separated list of accounts to process. If not specified, all accounts will be processed.")
	transactionsCmd.Flags().StringVarP(&outputPath, "outputPath", "", "", "Output path for transaction file")
	transactionsCmd.Flags().IntVarP(&maxRecordsPerFile, "recordsPerFile", "r", 5000, "Optional. Maximum number of records per CSV file. Default is 5000. If set to 0, all records will be written to a single file.")
	transactionsCmd.Flags().BoolVarP(&addTagForImport, "addTagForImport", "", true, "Add a custom tag to the transaction for import purposes")
	transactionsCmd.Flags().StringVar(&startDate, "startDate", "", "Optional. Filter transactions from this date (YYYY-MM-DD)")
	transactionsCmd.Flags().StringVar(&endDate, "endDate", "", "Optional. Filter transactions until this date (YYYY-MM-DD)")
}

func loadMapping(filePath string) (map[string]string, error) {
	mapping := make(map[string]string)

	file, err := os.Open(filePath)
	if err != nil {
		fmt.Println("Error opening file:", err)
		return nil, err
	}
	defer file.Close()

	reader := csv.NewReader(file)
	reader.FieldsPerRecord = -1 // Allow flexible line lengths

	for {
		record, err := reader.Read()
		if err != nil {
			if err.Error() == "EOF" {
				break
			}
			fmt.Println("Error reading line in file:", filePath, ";", err)
			return nil, err
		}

		switch len(record) {
		case 1:
			// Single field - skip (move on)
			continue
		case 2:
			// Two fields - set key-value in map
			key := record[0]
			value := record[1]
			mapping[key] = value
		default:
			fmt.Println("Unexpected number of fields:", record)
		}
	}

	return mapping, nil
}

func applyMapping(input string, mapping map[string]string) string {
	// Loop through the mapping and look for the input value. If found, replace it with the mapped value.
	for oldValue, newValue := range mapping {
		if oldValue == input {
			fmt.Printf("Mapping: %s -> %s\n", input, newValue)
			return newValue
		}
	}
	// If no mapping is found, return the original input.
	return input
}

func writeHeader(f *os.File, h string) error {
	_, err := f.WriteString(h)
	return err
}

func writeTransaction(f *os.File, t string) error {
	_, err := f.WriteString(t)
	return err
}<|MERGE_RESOLUTION|>--- conflicted
+++ resolved
@@ -307,7 +307,6 @@
 			count := 0
 			var records []TransactionRecord
 			// Create unique output file per Account
-<<<<<<< HEAD
 			outputFileName := fmt.Sprintf("%s_%d.csv", accountName, fileIndex)
 			fmt.Printf("\nProcessing %s (File %d)\n", accountName, fileIndex)
 
@@ -317,17 +316,6 @@
 			}
 
 			outputFile, err := os.Create(fullPath)
-=======
-			ext := ".csv"
-			switch strings.ToUpper(outputFormat) {
-			case "JSON":
-				ext = ".json"
-			case "XML":
-				ext = ".xml"
-			}
-			outputFileName := fmt.Sprintf("%s_%d%s", accountName, fileIndex, ext)
-			outputFile, err := os.Create(outputPath + outputFileName)
->>>>>>> 28ccf3af
 			if err != nil {
 				fmt.Printf("Error creating file %s: %v\n", outputFileName, err)
 				return
@@ -406,7 +394,6 @@
 					fullDay := day[len(day)-2:]
 					fullDate := fullYear + "-" + fullMonth + "-" + fullDay
 
-<<<<<<< HEAD
 					// Check if the transaction date is within the specified range
 					transDate, _ := time.Parse("2006-01-02", fullDate)
 					if startDate != "" {
@@ -424,30 +411,15 @@
 
 					// Surround output values with double quotes to ensure they are treated as strings
 					// Write the transaction to the output file
-=======
-					record := TransactionRecord{
-						Date:              fullDate,
-						Merchant:          payee,
-						Category:          category,
-						Account:           outputAccountName,
-						OriginalStatement: payee,
-						Notes:             transactionMemo,
-						Amount:            amount1,
-						Tags:              tag,
+
+					// This output is compatiple with the Monarch CSV Importer
+					//_, err := outputFile.WriteString("\"" + fullDate + "\",\"" + payee + "\",\"" + category + "\",\"" + outputAccountName + "\",\"" + payee + "\",\"" + transactionMemo + "\",\"" + amount1 + "\",\"" + tag + "\"\n")
+					line := "\"" + fullDate + "\",\"" + payee + "\",\"" + category + "\",\"" + outputAccountName + "\",\"" + payee + "\",\"" + transactionMemo + "\",\"" + amount1 + "\",\"" + tag + "\"\n"
+					if err := writeTransaction(outputFile, line); err != nil {
+						outputFile.Close()
+						fmt.Printf("failed to write transaction: %v\n", err)
+						return
 					}
->>>>>>> 28ccf3af
-
-					if strings.ToUpper(outputFormat) == "JSON" {
-						records = append(records, record)
-					} else {
-						line := fmt.Sprintf("\"%s\",\"%s\",\"%s\",\"%s\",\"%s\",\"%s\",\"%s\",\"%s\"\n", record.Date, record.Merchant, record.Category, record.Account, record.OriginalStatement, record.Notes, record.Amount, record.Tags)
-						if err := writeTransaction(outputFile, line); err != nil {
-							outputFile.Close()
-							fmt.Printf("failed to write transaction: %v\n", err)
-							return
-						}
-					}
-
 					count++
 					if maxRecordsPerFile != 0 && count%maxRecordsPerFile == 0 {
 						if strings.ToUpper(outputFormat) == "JSON" {
